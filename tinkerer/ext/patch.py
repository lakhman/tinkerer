'''
    patch
    ~~~~~

    Handles HTML link patching for images and cross-references. Sphinx
    generates these links as relative paths - aggregated pages and RSS
    feed require these to be patched.

    :copyright: Copyright 2011-2013 by Vlad Riscutia and contributors (see
    CONTRIBUTORS file)
    :license: FreeBSD, see LICENSE file
'''
from os import path
import re
import xml.etree.ElementTree as ET
from tinkerer.ext.uistr import UIStr

try:
    from html.entities import name2codepoint
except:
    from htmlentitydefs import name2codepoint    

try:
    import builtins as __builtin__
except:
    import __builtin__

# check whether unichr builtin exists, otherwise use chr
if "unichr" not in __builtin__.__dict__:
    unichr = chr



def build_html_only_codepoints():
    """
    Convert well formed HTML to XML by removing HTML only entity definitions.
    """
    html_name2codepoints = {}
    html_name2codepoints.update(name2codepoint)
    for name in ['amp', 'gt', 'lt', 'apos', 'quot']:
        if name in html_name2codepoints:
            del html_name2codepoints[name]
    return html_name2codepoints



HTML_ONLY_NAME2CODEPOINTS = build_html_only_codepoints()



def convert(s):
    """
    Take an input string s, find all things that look like SGML character 
    entities, and replace them with the Unicode equivalent.

    Source:
    http://stackoverflow.com/questions/1197981/convert-html-entities-to-ascii-in-python/1582036#1582036
    """
    matches = re.findall("&#\d+;", s)
    if len(matches) > 0:
        hits = set(matches)
        for hit in hits:
            name = hit[2:-1]
            try:
                entnum = int(name)
                s = s.replace(hit, unichr(entnum))
            except ValueError:
                pass
    matches = re.findall("&\w+;", s)
    hits = set(matches)
    amp = "&"
    if amp in hits:
        hits.remove(amp)
    for hit in hits:
        name = hit[1:-1]
        if name in HTML_ONLY_NAME2CODEPOINTS:
            s = s.replace(hit,
                          unichr(HTML_ONLY_NAME2CODEPOINTS[name]))
    s = s.replace(amp, "&")
    return s



<<<<<<< HEAD
def patch_links(app, body, docpath, docname=None, link_title=False):
=======
def patch_aggregated_metadata(context):
    """
    Patches context in aggregated pages
    """
    for metadata in context["posts"]:
        metadata.body = patch_links(
            metadata.body, 
            metadata.link[:11], # first 11 characters is path (YYYY/MM/DD/)
            metadata.link[11:], # following characters represent filename
            True)      # hyperlink title to post
        metadata.body = strip_xml_declaration(metadata.body)



def patch_links(body, docpath, docname=None, link_title=False):
>>>>>>> 2708085e
    '''
    Parses the document body and calls patch_node from the document root
    to fix hyperlinks. Also hyperlinks document title. Returns resulting 
    XML as string.
    '''
    in_str = convert(body).encode("utf-8")
    doc = ET.fromstring(in_str)
    patch_node(app, doc, docpath, docname)

    #body = ET.tostring(doc, encoding="utf-8", method="xml") # Python 3.x
    body = convert(ET.tostring(doc))
    if docname:
        body = make_read_more_link(body, docpath, docname)

    if link_title:
        return hyperlink_title(body, docpath, docname)
    else:
        return body



def hyperlink_title(body, docpath, docname):
    """
    Hyperlink titles by embedding appropriate a tag inside
    h1 tags (which should only be post titles). 
    """
    body = body.replace("<h1>", '<h1><a href="%s.html">' % 
            (docpath + docname), 1)
    body = body.replace("</h1>", "</a></h1>", 1)
    return body



def make_read_more_link(body, docpath, docname):
    """
    Create "read more" link if marker exists.
    """
    marker_more = '<div id="more"> </div>'
    pos = body.find(marker_more)

    if pos == -1:
        return body

    body = body[:pos]

    # when the .. more:: directive comes after a subsection:
    body += "</div>" * (body.count("<div") - body.count("</div") - 1)

    return body + ('<a class="readmore" href="%s.html#more">%s</a></div>' %
                (docpath + docname, UIStr.READ_MORE))



def patch_node(app, node, docpath, docname=None):
    '''
    Recursively patches links in nodes.
    '''
    node_name = node.tag

    # if node is <img>
    if node_name == "img":
        src = node.get("src")
        # if this is relative path (internal link)
        if src.startswith(".."):
            src = docpath + src
        src = path.normpath(src).replace(":/", "://")
        node.set('src', src)
    # if node is hyperlink
    elif node_name == "a":
        ref = node.get("href")
        # patch links only - either starting with "../" or having
        # "internal" class
        is_relative = ref.startswith("../")
        node_class = node.get("class")
        is_internal = node_class != None and "internal" in node_class
        if is_relative or is_internal:
            ref = docpath + ref

        # html anchor with missing post.html
        # e.g. href="2012/08/23/#the-cross-compiler"
        # now href="2012/08/23/a_post.html#the-cross-compiler"
        ref = ref.replace("/#", "/%s.html#" % docname)

        # normalize urls so "2012/08/23/../../../_static/" becomes
        # "_static/" - we can use normpath for this, just make sure
        # to revert change on protocol prefix as normpath deduplicates
        # // (http:// becomes http:/)
        ref = path.normpath(ref).replace(":/", "://")
        node.set('href', ref)

    app.emit('patch-node', node, docpath, docname)

    # recurse            
    for child_node in node:
        patch_node(app, child_node, docpath, docname)<|MERGE_RESOLUTION|>--- conflicted
+++ resolved
@@ -12,7 +12,7 @@
 '''
 from os import path
 import re
-import xml.etree.ElementTree as ET
+import xml.dom.minidom
 from tinkerer.ext.uistr import UIStr
 
 try:
@@ -24,12 +24,13 @@
     import builtins as __builtin__
 except:
     import __builtin__
+    
 
 # check whether unichr builtin exists, otherwise use chr
 if "unichr" not in __builtin__.__dict__:
     unichr = chr
-
-
+    
+            
 
 def build_html_only_codepoints():
     """
@@ -81,9 +82,6 @@
 
 
 
-<<<<<<< HEAD
-def patch_links(app, body, docpath, docname=None, link_title=False):
-=======
 def patch_aggregated_metadata(context):
     """
     Patches context in aggregated pages
@@ -99,21 +97,19 @@
 
 
 def patch_links(body, docpath, docname=None, link_title=False):
->>>>>>> 2708085e
     '''
     Parses the document body and calls patch_node from the document root
     to fix hyperlinks. Also hyperlinks document title. Returns resulting 
     XML as string.
     '''
     in_str = convert(body).encode("utf-8")
-    doc = ET.fromstring(in_str)
-    patch_node(app, doc, docpath, docname)
+    doc = xml.dom.minidom.parseString(in_str)
+    patch_node(doc, docpath, docname)
 
-    #body = ET.tostring(doc, encoding="utf-8", method="xml") # Python 3.x
-    body = convert(ET.tostring(doc))
+    body = doc.toxml()
     if docname:
         body = make_read_more_link(body, docpath, docname)
-
+    
     if link_title:
         return hyperlink_title(body, docpath, docname)
     else:
@@ -133,11 +129,11 @@
 
 
 
-def make_read_more_link(body, docpath, docname):
+def make_read_more_link(body, docpath, docname):            
     """
     Create "read more" link if marker exists.
     """
-    marker_more = '<div id="more"> </div>'
+    marker_more = '<a name="more"> </a>'
     pos = body.find(marker_more)
 
     if pos == -1:
@@ -153,45 +149,49 @@
 
 
 
-def patch_node(app, node, docpath, docname=None):
+def patch_node(node, docpath, docname=None):
     '''
     Recursively patches links in nodes.
     '''
-    node_name = node.tag
+    node_name = node.localName
 
     # if node is <img>
     if node_name == "img":
-        src = node.get("src")
+        src = node.getAttributeNode("src")
         # if this is relative path (internal link)
-        if src.startswith(".."):
-            src = docpath + src
-        src = path.normpath(src).replace(":/", "://")
-        node.set('src', src)
-    # if node is hyperlink
+        if src.value.startswith(".."):
+            src.value = docpath + src.value
+        src.value = path.normpath(src.value).replace(":/", "://")
+    # if node is hyperlink            
     elif node_name == "a":
-        ref = node.get("href")
-        # patch links only - either starting with "../" or having
-        # "internal" class
-        is_relative = ref.startswith("../")
-        node_class = node.get("class")
-        is_internal = node_class != None and "internal" in node_class
-        if is_relative or is_internal:
-            ref = docpath + ref
+        ref = node.getAttributeNode("href")
+        # skip anchor links <a name="anchor1"></a>, <a name="more"/>
+        if ref != None:
+            # patch links only - either starting with "../" or having
+            # "internal" class
+            is_relative = ref.value.startswith("../") 
+            if is_relative or "internal" in node.getAttribute("class"):
+                ref.value = docpath + ref.value
 
-        # html anchor with missing post.html
-        # e.g. href="2012/08/23/#the-cross-compiler"
-        # now href="2012/08/23/a_post.html#the-cross-compiler"
-        ref = ref.replace("/#", "/%s.html#" % docname)
+            # html anchor with missing post.html
+            # e.g. href="2012/08/23/#the-cross-compiler"
+            # now href="2012/08/23/a_post.html#the-cross-compiler"
+            ref.value = ref.value.replace("/#", "/%s.html#" % docname)
 
-        # normalize urls so "2012/08/23/../../../_static/" becomes
-        # "_static/" - we can use normpath for this, just make sure
-        # to revert change on protocol prefix as normpath deduplicates
-        # // (http:// becomes http:/)
-        ref = path.normpath(ref).replace(":/", "://")
-        node.set('href', ref)
-
-    app.emit('patch-node', node, docpath, docname)
+            # normalize urls so "2012/08/23/../../../_static/" becomes
+            # "_static/" - we can use normpath for this, just make sure
+            # to revert change on protocol prefix as normpath deduplicates
+            # // (http:// becomes http:/)
+            ref.value = path.normpath(ref.value).replace(":/", "://")
 
     # recurse            
-    for child_node in node:
-        patch_node(app, child_node, docpath, docname)+    for node in node.childNodes:
+        patch_node(node, docpath, docname)
+
+
+
+def strip_xml_declaration(body):
+    """
+    Remove XML declaration from document body.
+    """
+    return body.replace('<?xml version="1.0" ?>', '')
