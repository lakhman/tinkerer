'''
    metadata
    ~~~~~~~~

    Blog metadata extension. The extension extracts and computes metadata
    associated with blog posts/pages and stores it in the environment.

    :copyright: Copyright 2011-2016 by Vlad Riscutia and contributors (see
    CONTRIBUTORS file)
    :license: FreeBSD, see LICENSE file
'''
import re
import datetime
from functools import partial
from sphinx.util.compat import Directive
from babel.core import Locale
from babel.dates import format_date
import tinkerer
from tinkerer.ext.uistr import UIStr
from tinkerer.utils import name_from_title


def initialize(app):
    '''
    Initializes metadata in environment.
    '''
    app.builder.env.blog_metadata = dict()


class Metadata:
    '''
    Metadata associated with each post/page.
    '''
    num = 1

    def __init__(self):
        '''
        Initializes metadata with default values.
        '''
        self.is_post = False
        self.is_page = False
        self.is_article = False
        self.title = None
        self.link = None
        self.date = None
        self.formatted_date = None
        self.formatted_date_short = None
        self.body = None
        self.author = None
        self.excerpt = None
        self.filing = {"tags": [], "categories": []}
        self.comments, self.comment_count = False, False
        self.num = Metadata.num
        Metadata.num += 1


class CommentsDirective(Directive):
    '''
    Comments directive. The directive is not rendered by this extension, only
    added to the metadata, so plug-in comment handlers can be used.
    '''
    required_arguments = 0
    optional_arguments = 0
    has_content = False

    def run(self):
        '''
        Called when parsing the document.
        '''
        env = self.state.document.settings.env

        # mark page as having comments
        env.blog_metadata[env.docname].comments = True

        return []


class CreatedDirective(Directive):
    '''
    Created directive. `.. created:: Feb 6, 2016`
    This allows us to add a date for our `articles`
    Articles are our posts with nicer url's
    '''
    required_arguments = 0
    optional_arguments = 0
    has_content = True

    def run(self):
        return []


def get_metadata(app, docname, source):
    '''
    Extracts metadata from a document.
    '''
    env = app.builder.env
    language = app.config.language
    locale = Locale.parse(language) if language else Locale('en', 'US')
    format_ui_date = partial(
        format_date, format=UIStr.TIMESTAMP_FMT, locale=locale)
    format_short_ui_short = partial(
        format_date, format=UIStr.TIMESTAMP_FMT_SHORT, locale=locale)

    env.blog_metadata[docname] = Metadata()
    metadata = env.blog_metadata[docname]

    # if it's an article
    if docname.startswith("blog/"):
        # Try to get parse our date directive from our source
        # date should be in format: `Feb 6, 2016`
        created = re.search("\.\.\screated::(.+)", source[0])

        # If we have one, create a date from it
        if created:
            # print m.groups()[0]
            date_object = datetime.datetime.strptime(created.groups()[0].strip(), '%b %d, %Y')

            metadata.is_article = True
            metadata.link = docname
            metadata.date = date_object

            # we format date here instead of inside template due to localization issues
            # and Python2 vs Python3 incompatibility
            metadata.formatted_date = format_ui_date(metadata.date)
            metadata.formatted_date_short = format_short_ui_short(metadata.date)

            return
        else:
<<<<<<< HEAD
            app.warn('Error, No `.. created::` directive was parsed for %s in articles' % docname)
=======
            app.warn('Error: No date (created directive) was found for `%s` in `blog`' % docname)
>>>>>>> f7cee781
            return

    # if it's a page
    if docname.startswith("pages/"):
        metadata.is_page = True
        return

    # posts are identified by ($YEAR)/($MONTH)/($DAY) paths
    match = re.match(r"\d{4}/\d{2}/\d{2}/", docname)

    # if not post return
    if not match:
        return

    metadata.is_post = True
    metadata.link = docname
    metadata.date = datetime.datetime.strptime(match.group(), "%Y/%m/%d/")

    # we format date here instead of inside template due to localization issues
    # and Python2 vs Python3 incompatibility
    metadata.formatted_date = format_ui_date(metadata.date)
    metadata.formatted_date_short = format_short_ui_short(metadata.date)


def process_metadata(app, env):
    '''
    Processes metadata after all sources are read - the function determines
    post and page ordering, stores doc titles and adds "Home" link to page
    list.
    '''
    # get ordered lists of posts and pages
    env.blog_posts, env.blog_pages = [], []
    relations = env.collect_relations()

    # start from root
    doc = tinkerer.master_doc

    # while not last doc
    while relations[doc][2]:
        doc = relations[doc][2]

        # if this is a post or a page (has metadata)
        if doc in env.blog_metadata:
            # set title
            env.blog_metadata[doc].title = env.titles[doc].astext()

            # ignore if parent is not master (eg. nested pages)
            if relations[doc][0] == tinkerer.master_doc:
                if env.blog_metadata[doc].is_post or env.blog_metadata[doc].is_article:
                    env.blog_posts.append(doc)
                elif env.blog_metadata[doc].is_page:
                    env.blog_pages.append(doc)

    # navigation menu consists of first aggregated page and all user pages
    env.blog_page_list = [(page, env.titles[page].astext())
                          for page in env.blog_pages]

    # if using a custom landing page, that should be at the top of the nav menu
    if app.config.landing_page:
        env.blog_page_list.insert(1, ("page1", UIStr.HOME))
    # otherwise first aggregated page is at the top
    else:
        env.blog_page_list.insert(0, ("index", UIStr.HOME))


def add_metadata(app, pagename, context):
    '''
    Passes metadata to the templating engine.
    '''
    env = app.builder.env

    # page data
    context['website'] = app.config.website

    # blog tagline and pages
    context["tagline"] = app.config.tagline
    context["description"] = app.config.description
    context["pages"] = env.blog_page_list

    # set translation context variables
    context["text_recent_posts"] = UIStr.RECENT_POSTS
    context["text_posted_by"] = UIStr.POSTED_BY
    context["text_blog_archive"] = UIStr.BLOG_ARCHIVE
    context["text_filed_under"] = UIStr.FILED_UNDER
    context["text_tags"] = UIStr.TAGS
    context["text_tags_cloud"] = UIStr.TAGS_CLOUD
    context["text_categories"] = UIStr.CATEGORIES

    # recent posts
    context["recent"] = [(post, env.titles[post].astext()) for post
                         in env.blog_posts[:20]]
    # tags & categories
    tags, categories = [dict([(p, 0) for p in env.filing[c] if not
                        p.startswith('{{')]) for c in ["tags", "categories"]]
    taglinks = dict((t, name_from_title(t)) for t in tags)
    catlinks = dict([(c, name_from_title(c)) for c in categories])

    for post in env.blog_posts:
        p = env.blog_metadata[post]
        for tag in p.filing["tags"]:
            tags[tag[1]] += 1
        for cat in p.filing["categories"]:
            categories[cat[1]] += 1
    context["tags"] = tags
    context["taglinks"] = taglinks
    context["categories"] = categories
    context["catlinks"] = catlinks

    # if there is metadata for the page, it is not an auto-generated one
    if pagename in env.blog_metadata:
        context["metadata"] = env.blog_metadata[pagename]

        # if this is a post
        if pagename in env.blog_posts:
            # save body
            env.blog_metadata[pagename].body = context["body"]

            # no prev link if first post, no next link for last post
            if pagename == env.blog_posts[0]:
                context["prev"] = None
            if pagename == env.blog_posts[-1]:
                context["next"] = None
        # if this is not documententation
        elif not (pagename.startswith("doc/") or pagename.startswith("docs/")):
            # no rellinks for non-posts/docs
            context["prev"], context["next"] = None, None

    # otherwise provide default metadata
    else:
        context["metadata"] = Metadata()<|MERGE_RESOLUTION|>--- conflicted
+++ resolved
@@ -126,11 +126,7 @@
 
             return
         else:
-<<<<<<< HEAD
-            app.warn('Error, No `.. created::` directive was parsed for %s in articles' % docname)
-=======
             app.warn('Error: No date (created directive) was found for `%s` in `blog`' % docname)
->>>>>>> f7cee781
             return
 
     # if it's a page
