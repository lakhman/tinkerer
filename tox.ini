--- conflicted
+++ resolved
@@ -2,18 +2,13 @@
 envlist = py26,py27,py33
 
 [testenv]
-<<<<<<< HEAD
 deps =
   nose
   mock
-commands = nosetests
-=======
-deps = nose
 commands = nosetests
 
 [testenv:flake8]
 skipdist = True
 usedevelop = True
 deps = flake8
-commands = flake8 tinkerer tinkertests
->>>>>>> 066ba924
+commands = flake8 tinkerer tinkertests