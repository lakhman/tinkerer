--- conflicted
+++ resolved
@@ -5,8 +5,7 @@
 deps =
   nose
   mock
-<<<<<<< HEAD
-commands = nosetests
+commands = nosetests {posargs}
 
 [testenv:flake8]
 skipdist = True
@@ -19,7 +18,4 @@
   nose
   coverage
 basepython=python2.7
-commands = nosetests --with-cover --cover-package=tinkerer --cover-inclusive {posargs}
-=======
-commands = nosetests {posargs}
->>>>>>> 20a8a22d
+commands = nosetests --with-cover --cover-package=tinkerer --cover-inclusive {posargs}